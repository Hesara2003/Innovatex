--- conflicted
+++ resolved
@@ -326,18 +326,16 @@
         <div class="grid-three" id="overall-metrics">
           <div class="stat-box">
             <div class="muted">Overall Health</div>
-<<<<<<< HEAD
-            <div id="overall-health" style="font-size: 2.1rem; font-weight: 700">--</div>
+            <div id="overall-health" class="metric-large">--</div>
             <div class="muted" id="system-status-text">--</div>
           </div>
+
           <div class="stat-box">
             <div class="muted">Total Customers</div>
             <div id="total-customers" style="font-size: 1.4rem; font-weight: 600">--</div>
             <div class="muted">Active stations: <span id="active-stations">--</span></div>
-=======
-            <div id="overall-health" class="metric-large">--</div>
->>>>>>> f874d607
-          </div>
+          </div>
+
           <div class="stat-box">
             <div class="muted">Staffing Recommendation</div>
             <div id="staffing-recommendation" style="font-size: 1rem">--</div>
@@ -367,17 +365,13 @@
       </section>
 
       <section>
-<<<<<<< HEAD
         <h2>Correlated Checkouts</h2>
         <div id="correlations"></div>
       </section>
 
       <section>
-        <h2>Detection Events</h2>
-        <div id="detections"></div>
-=======
         <h2>Detection Feed</h2>
-        <div id="detection-events" class="list-group"></div>
+        <div id="detections" class="list-group"></div>
       </section>
 
       <section id="inventory-section">
@@ -439,7 +433,6 @@
         </div>
         <h3>Active Datasets</h3>
         <div id="stream-datasets" class="badge-row"></div>
->>>>>>> f874d607
       </section>
     </main>
 
@@ -557,24 +550,54 @@
         });
       }
 
-      function renderCorrelations(summary) {
+      function renderCorrelations(correlations) {
+        // correlations may include recent_correlations, top_correlated_skus, stations_under_watch
         const container = document.getElementById("correlations");
         container.innerHTML = "";
-        const correlations = summary?.recent_correlations || [];
-        if (correlations.length === 0) {
+        const recents = (correlations && correlations.recent_correlations) || correlations?.recent || [];
+        const summaryList = recents.slice(0, 6);
+        if (summaryList.length === 0) {
           container.innerHTML = '<p class="muted">No recent correlated checkouts.</p>';
+        } else {
+          summaryList.forEach((event) => {
+            const card = document.createElement("div");
+            card.className = "alert low";
+            card.innerHTML = `
+              <div class="alert-title">${event.sku || "SKU"} • ${event.station_id || "--"}</div>
+              <div class="muted">Confidence ${(event.confidence ?? 0).toFixed(2)} — RFID ${event.rfid_matches ?? 0} / Vision ${event.vision_matches ?? 0}</div>
+              <div class="muted">${new Date(event.timestamp || Date.now()).toLocaleTimeString()}</div>
+            `;
+            container.appendChild(card);
+          });
+        }
+
+        // leaderboards and recent correlations details
+        renderLeaderboard(document.getElementById("correlated-skus"), correlations?.top_correlated_skus || [], (entry) => ({
+          label: Array.isArray(entry) ? entry[0] : entry.sku || "SKU",
+          value: Array.isArray(entry) ? entry[1] : entry.count || entry.score || "--",
+        }));
+
+        renderLeaderboard(document.getElementById("stations-under-watch"), correlations?.stations_under_watch || [], (entry) => ({
+          label: Array.isArray(entry) ? entry[0] : entry.station_id || "station",
+          value: Array.isArray(entry) ? entry[1] : entry.count || "--",
+        }));
+
+        const recentContainer = document.getElementById("recent-correlations");
+        recentContainer.innerHTML = "";
+        const recentsList = correlations?.recent_correlations || correlations?.recent || [];
+        if (!recentsList.length) {
+          recentContainer.innerHTML = '<p class="muted">No recent correlated checkouts.</p>';
           return;
         }
-
-        correlations.slice(0, 6).forEach((event) => {
+        recentsList.slice(-5).reverse().forEach((item) => {
           const card = document.createElement("div");
-          card.className = "alert low";
+          card.className = "list-card";
           card.innerHTML = `
-            <div class="alert-title">${event.sku} • ${event.station_id}</div>
-            <div class="muted">Confidence ${(event.confidence ?? 0).toFixed(2)} — RFID ${event.rfid_matches} / Vision ${event.vision_matches}</div>
-            <div class="muted">${new Date(event.timestamp).toLocaleTimeString()}</div>
+            <strong>${item.sku || "SKU"} @ ${item.station_id || "--"}</strong>
+            <span class="muted">Confidence ${(item.confidence ?? 0).toFixed(2)} · RFID ${item.rfid_matches ?? 0} · Vision ${item.vision_matches ?? 0}</span>
+            <span class="muted">${new Date(item.timestamp || Date.now()).toLocaleTimeString()}</span>
           `;
-          container.appendChild(card);
+          recentContainer.appendChild(card);
         });
       }
 
@@ -586,45 +609,6 @@
           return;
         }
 
-        events.forEach((event) => {
-          const alert = document.createElement("div");
-          alert.className = "alert medium";
-          alert.innerHTML = `
-            <div class="alert-title">${event.details?.type ?? "Detection"} @ ${event.station_id}</div>
-            <div class="muted">Confidence ${(event.details?.confidence ?? 0).toFixed(2)}</div>
-            <div class="muted">${new Date(event.timestamp).toLocaleTimeString()}</div>
-            <div class="muted">${event.details?.notes ?? ""}</div>
-          `;
-          container.appendChild(alert);
-        });
-      }
-
-      function renderSuspicious(events) {
-        const container = document.getElementById("suspicious");
-        container.innerHTML = "";
-        if (!events || events.length === 0) {
-          container.innerHTML = '<p class="muted">All checkouts look healthy.</p>';
-          return;
-        }
-        events.forEach((event) => {
-          const alert = document.createElement("div");
-          alert.className = "alert high";
-          alert.innerHTML = `
-            <div class="alert-title">SKU ${event.sku || "??"} @ ${event.station_id}</div>
-            <div class="muted">${(event.reasons || []).join(", ")}</div>
-            <div class="muted">Confidence: ${(event.confidence ?? 0).toFixed(2)}</div>
-          `;
-          container.appendChild(alert);
-        });
-      }
-
-      function renderDetectionEvents(events) {
-        const container = document.getElementById("detection-events");
-        container.innerHTML = "";
-        if (!events || events.length === 0) {
-          container.innerHTML = '<p class="muted">No detector activity captured yet.</p>';
-          return;
-        }
         const recent = events.slice(-6).reverse();
         recent.forEach((event) => {
           const card = document.createElement("div");
@@ -649,11 +633,30 @@
               <strong>${type}</strong>
               ${hasConfidence ? `<span class="badge">${confidenceValue.toFixed(2)}</span>` : ""}
             </div>
-            <span class="muted">${event.station_id || "--"} • ${new Date(event.timestamp).toLocaleTimeString()}</span>
+            <span class="muted">${event.station_id || "--"} • ${new Date(event.timestamp || Date.now()).toLocaleTimeString()}</span>
             ${notes ? `<span>${notes}</span>` : ""}
             ${evidenceSummary ? `<span class="muted">${evidenceSummary}</span>` : ""}
           `;
           container.appendChild(card);
+        });
+      }
+
+      function renderSuspicious(events) {
+        const container = document.getElementById("suspicious");
+        container.innerHTML = "";
+        if (!events || events.length === 0) {
+          container.innerHTML = '<p class="muted">All checkouts look healthy.</p>';
+          return;
+        }
+        events.forEach((event) => {
+          const alert = document.createElement("div");
+          alert.className = "alert high";
+          alert.innerHTML = `
+            <div class="alert-title">SKU ${event.sku || "??"} @ ${event.station_id}</div>
+            <div class="muted">${(event.reasons || []).join(", ")}</div>
+            <div class="muted">Confidence: ${(event.confidence ?? 0).toFixed(2)}</div>
+          `;
+          container.appendChild(alert);
         });
       }
 
@@ -779,40 +782,6 @@
         });
       }
 
-      function renderCorrelations(correlations) {
-        const topSkus = correlations?.top_correlated_skus || [];
-        const stationsWatch = correlations?.stations_under_watch || [];
-        renderLeaderboard(document.getElementById("correlated-skus"), topSkus, (entry) => ({
-          label: entry[0],
-          value: entry[1],
-        }));
-        renderLeaderboard(document.getElementById("stations-under-watch"), stationsWatch, (entry) => ({
-          label: entry[0],
-          value: entry[1],
-        }));
-
-        const recentContainer = document.getElementById("recent-correlations");
-        recentContainer.innerHTML = "";
-        const recents = correlations?.recent_correlations || [];
-        if (recents.length === 0) {
-          recentContainer.innerHTML = '<p class="muted">No recent correlated checkouts.</p>';
-          return;
-        }
-
-        recents.slice(-5).reverse().forEach((item) => {
-          const card = document.createElement("div");
-          card.className = "list-card";
-          card.innerHTML = `
-            <strong>${item.sku || "SKU"} @ ${item.station_id || "--"}</strong>
-            <span class="muted">Confidence ${(item.confidence ?? 0).toFixed(2)} · RFID ${item.rfid_matches ?? 0} · Vision ${
-            item.vision_matches ?? 0
-          }</span>
-            <span class="muted">${new Date(item.timestamp).toLocaleTimeString()}</span>
-          `;
-          recentContainer.appendChild(card);
-        });
-      }
-
       function renderStreamHealth(health) {
         const eventsLastMinute = health && typeof health.events_last_minute === "number" ? health.events_last_minute : null;
         const eventsPerMinute = health && typeof health.events_per_minute === "number" ? health.events_per_minute : null;
@@ -846,25 +815,20 @@
           if (!response.ok) throw new Error("Dashboard unavailable");
           const data = await response.json();
           const queue = data.queue || {};
-          document.getElementById("last-updated").textContent = new Date(data.timestamp).toLocaleTimeString();
+          document.getElementById("last-updated").textContent = new Date(data.timestamp || Date.now()).toLocaleTimeString();
           document.getElementById("overall-health").textContent = `${queue.overall_health_score ?? "--"}`;
           document.getElementById("system-status-text").textContent = data.system_status ?? "--";
           document.getElementById("total-customers").textContent = queue.staffing?.total_customers ?? "--";
           document.getElementById("active-stations").textContent = queue.staffing?.active_stations ?? "--";
           document.getElementById("staffing-recommendation").textContent = queue.staffing?.recommendation || "--";
-<<<<<<< HEAD
           document.getElementById("target-per-station").textContent = queue.staffing?.target_per_station ?? "--";
-          renderStations(queue.stations);
-          renderStaffing(queue.staffing);
-          renderCorrelations(data.correlations);
-=======
-          document.getElementById("system-status").textContent = "Live";
-          renderStations(queue.stations);
+
+          renderStations(queue.stations || []);
+          renderStaffing(queue.staffing || null);
+          renderCorrelations(data.correlations || {});
           renderInventory(data.inventory || null);
           renderInsights(data.enriched_insights || []);
-          renderCorrelations(data.correlations || {});
           renderStreamHealth(data.stream_health || {});
->>>>>>> f874d607
         } catch (error) {
           console.error(error);
           document.getElementById("system-status").textContent = "Offline";
@@ -876,10 +840,9 @@
           const response = await fetch(`${API_BASE}/api/alerts`);
           if (!response.ok) throw new Error("Alert feed unavailable");
           const data = await response.json();
-          renderAlerts(data.queue_incidents);
-          renderDetections(data.detection_events);
-          renderSuspicious(data.suspicious_checkouts);
-          renderDetectionEvents(data.detection_events);
+          renderAlerts(data.queue_incidents || []);
+          renderDetections(data.detection_events || []);
+          renderSuspicious(data.suspicious_checkouts || []);
         } catch (error) {
           console.error(error);
         }
