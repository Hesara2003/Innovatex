--- conflicted
+++ resolved
@@ -1,5 +1,9 @@
-<<<<<<< HEAD
-"""Dependency-free queue analytics for Project Sentinel."""
+"""Queue analytics utilities (merged).
+
+Contains:
+- QueueMetricsService: real-time queue health, staffing recommendations, incidents
+- compute_kpis: batch KPI computation over SentinelEvent streams
+"""
 
 from __future__ import annotations
 
@@ -8,12 +12,21 @@
 from collections import defaultdict, deque
 from dataclasses import dataclass
 from datetime import datetime
-from typing import Deque, Dict, Iterable, List, Optional
-
-
+from statistics import mean
+from typing import Deque, Dict, Iterable, List, Optional, Tuple
+
+# Best-effort import of SentinelEvent for typing; fall back if package unavailable.
+try:
+    from ..pipeline.transform import SentinelEvent  # type: ignore
+except Exception:
+    SentinelEvent = object  # fallback for typing / environments without pipeline
+
+
+# -----------------------------
+# Shared helpers
+# -----------------------------
 def _parse_timestamp(value: Optional[str]) -> datetime:
     """Best-effort ISO-8601 parsing with UTC fallback."""
-
     if isinstance(value, datetime):
         return value
     if isinstance(value, str):
@@ -24,6 +37,20 @@
     return datetime.utcnow()
 
 
+def _coerce_float(value) -> Optional[float]:
+    if isinstance(value, (int, float)):
+        return float(value)
+    if isinstance(value, str):
+        try:
+            return float(value)
+        except ValueError:
+            return None
+    return None
+
+
+# -----------------------------
+# QueueSnapshot + QueueMetricsService
+# -----------------------------
 @dataclass
 class QueueSnapshot:
     """Short-term queue observation used for analytics."""
@@ -79,7 +106,6 @@
     # ------------------------------------------------------------------
     def ingest_observation(self, station_id: str, payload: Dict[str, object]) -> Dict[str, object]:
         """Store a queue observation and return updated health."""
-
         station_id = station_id or str(payload.get("station_id", "UNK"))
         timestamp = _parse_timestamp(payload.get("timestamp"))
         customer_count = int(payload.get("customer_count") or payload.get("customers", 0) or 0)
@@ -117,7 +143,7 @@
         return self.calculate_queue_health(station_id)
 
     # ------------------------------------------------------------------
-    # @algorithm Queue Health Scoring | Calculates real-time queue efficiency
+    # Queue Health Scoring
     # ------------------------------------------------------------------
     def calculate_queue_health(self, station_id: str) -> Dict[str, object]:
         history = self._history.get(station_id)
@@ -222,7 +248,7 @@
         }
 
     # ------------------------------------------------------------------
-    # @algorithm Staff Allocation Optimizer | Recommends station management
+    # Staff Allocation Optimizer
     # ------------------------------------------------------------------
     def calculate_staff_allocation(self) -> Dict[str, object]:
         latest_snapshots = [history[-1] for history in self._history.values() if history]
@@ -247,7 +273,7 @@
         }
 
     # ------------------------------------------------------------------
-    # @algorithm CX Incident Detector | Identifies customer experience issues
+    # CX Incident Detector
     # ------------------------------------------------------------------
     def _detect_incidents(self, station_id: str) -> List[Dict[str, object]]:
         history = self._history.get(station_id)
@@ -322,7 +348,7 @@
         return list(self.alert_history)[-limit:]
 
     # ------------------------------------------------------------------
-    # Real-time dashboard data generator
+    # Dashboard generator
     # ------------------------------------------------------------------
     def generate_dashboard_payload(self) -> Dict[str, object]:
         station_cards = [self.calculate_queue_health(station_id) for station_id in self._history]
@@ -372,11 +398,11 @@
         if len(snapshots) < 3:
             return 0.0
         counts = [snap.customer_count for snap in snapshots]
-        mean = sum(counts) / len(counts)
-        if mean == 0:
+        mean_val = sum(counts) / len(counts)
+        if mean_val == 0:
             return 0.0
-        variance = sum((c - mean) ** 2 for c in counts) / len(counts)
-        return min(1.0, variance ** 0.5 / mean)
+        variance = sum((c - mean_val) ** 2 for c in counts) / len(counts)
+        return min(1.0, variance ** 0.5 / mean_val)
 
     def _stagnation_duration_minutes(self, history: Iterable[QueueSnapshot]) -> float:
         snapshots = list(history)
@@ -416,33 +442,41 @@
         }
 
 
+# single convenient instance (keeps behavior from the sandali branch)
 queue_metrics_service = QueueMetricsService()
-=======
-"""Queue and dwell-time analytics utilities."""
-
-from __future__ import annotations
-
-from collections import defaultdict
-from datetime import datetime, timedelta
-from statistics import mean
-from typing import Dict, Iterable, List, Optional, Tuple
-
-from ..pipeline.transform import SentinelEvent
-
+
+
+# -----------------------------
+# compute_kpis (batch KPI tool from hesara branch)
+# -----------------------------
 QUEUE_DATASETS = {"Queue_monitor", "queue_monitoring"}
 
 
 def compute_kpis(events: Iterable[SentinelEvent]) -> dict:
+    """Compute per-station KPIs from a stream of SentinelEvent objects.
+
+    Accepts any iterable of objects that expose:
+      - .dataset (str)
+      - .payload (dict) with key "data" containing keys "customer_count" and/or "average_dwell_time"
+      - .timestamp (datetime)
+      - .station_id (str | None)
+    """
     per_station = defaultdict(list)
     for event in events:
-        if event.dataset not in QUEUE_DATASETS:
+        # some environments may have SentinelEvent as 'object' fallback; check attributes defensively
+        dataset = getattr(event, "dataset", None)
+        if dataset not in QUEUE_DATASETS:
             continue
-        data = event.payload.get("data") or {}
+        data = getattr(event, "payload", {}) or {}
+        if isinstance(data, dict):
+            data = data.get("data") or {}
         queue_length = _coerce_float(data.get("customer_count"))
         dwell = _coerce_float(data.get("average_dwell_time"))
         if queue_length is None and dwell is None:
             continue
-        per_station[event.station_id or "unknown"].append((event.timestamp, queue_length, dwell))
+        station_key = getattr(event, "station_id", None) or "unknown"
+        timestamp = getattr(event, "timestamp", None) or datetime.utcnow()
+        per_station[station_key].append((timestamp, queue_length, dwell))
 
     if not per_station:
         return {
@@ -510,16 +544,4 @@
         pairs.append(delta_q / delta_t)
     if not pairs:
         return None
-    return sum(pairs) / len(pairs)
-
-
-def _coerce_float(value) -> Optional[float]:
-    if isinstance(value, (int, float)):
-        return float(value)
-    if isinstance(value, str):
-        try:
-            return float(value)
-        except ValueError:
-            return None
-    return None
->>>>>>> f11b2f62
+    return sum(pairs) / len(pairs)